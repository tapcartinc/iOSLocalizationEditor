//
//  LocalizationProvider.swift
//  LocalizationEditor
//
//  Created by Igor Kulman on 30/05/2018.
//  Copyright © 2018 Igor Kulman. All rights reserved.
//

import CleanroomLogger
import Files
import Foundation

class LocalizationProvider {
<<<<<<< HEAD
    private let ignoredDirectories = ["Carthage", "build", ".framework"]

=======
    private let ignoredDirectories = ["Pods", "Carthage", "build", ".framework"]
    
>>>>>>> 41f2b7ae
    func getLocalizations(url: URL) -> [LocalizationGroup] {
        Log.debug?.message("Searching \(url) for Localizable.strings")

        guard let folder = try? Folder(path: url.path) else {
            return []
        }

        let localizationFiles = Dictionary(grouping: folder.makeFileSequence(recursive: true).filter { file in
            file.name.hasSuffix(".strings") && ignoredDirectories.map({ file.path.contains("\($0)/") }).filter({ $0 }).count == 0
        }, by: { $0.path.components(separatedBy: "/").filter({ !$0.hasSuffix(".lproj") }).joined(separator: "/") })

        Log.debug?.message("Found \(localizationFiles) localization files")

        return localizationFiles.map({ path, files in
            let name = URL(fileURLWithPath: path).lastPathComponent
            return LocalizationGroup(name: name, localizations: files.map({ file in
                let parts = file.path.split(separator: "/")
                let lang = String(parts[parts.count - 2]).replacingOccurrences(of: ".lproj", with: "")
                return Localization(language: lang, translations: getLocalizationStrings(path: file.path), path: file.path)
            }), path: path)
        }).sorted(by: { $0.name < $1.name })
    }

    private func getLocalizationStrings(path: String) -> [LocalizationString] {
        guard let dict = NSDictionary(contentsOfFile: path) as? [String: String] else {
            Log.error?.message("Could not parse \(path) as dictionary")
            return []
        }

        var localizationStrings: [LocalizationString] = []
        for (key, value) in dict {
            let localizationString = LocalizationString(key: key, value: value)
            localizationStrings.append(localizationString)
        }

        Log.debug?.message("Found \(localizationStrings.count) keys for in \(path)")

        return localizationStrings.sorted(by: { lhs, rhs -> Bool in
            lhs.key < rhs.key
        })
    }

    func updateLocalization(localization: Localization, string: LocalizationString, with value: String) {
        guard string.value != value else {
            Log.debug?.message("Same value provided for \(string)")
            return
        }

        Log.debug?.message("Updating \(string) with \(value) in \(localization)")

        string.update(value: value)

        let data = localization.translations.map { string in
            "\"\(string.key)\" = \"\(string.value.replacingOccurrences(of: "\"", with: "\\\""))\";"
        }.reduce("") { prev, next in
            "\(prev)\n\(next)"
        }

        do {
            try data.write(toFile: localization.path, atomically: false, encoding: .utf8)
            Log.debug?.message("Localization file for \(localization) updated")
        } catch {
            Log.error?.message("Writing localization file for \(localization) failed with \(error)")
        }
    }
}<|MERGE_RESOLUTION|>--- conflicted
+++ resolved
@@ -11,13 +11,8 @@
 import Foundation
 
 class LocalizationProvider {
-<<<<<<< HEAD
-    private let ignoredDirectories = ["Carthage", "build", ".framework"]
+    private let ignoredDirectories = ["Pods", "Carthage", "build", ".framework"]
 
-=======
-    private let ignoredDirectories = ["Pods", "Carthage", "build", ".framework"]
-    
->>>>>>> 41f2b7ae
     func getLocalizations(url: URL) -> [LocalizationGroup] {
         Log.debug?.message("Searching \(url) for Localizable.strings")
 
