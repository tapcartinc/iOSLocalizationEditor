//
//  LocalizationCell.swift
//  LocalizationEditor
//
//  Created by Igor Kulman on 30/05/2018.
//  Copyright © 2018 Igor Kulman. All rights reserved.
//

import Cocoa

protocol LocalizationCellDelegate: AnyObject {
    func userDidUpdateLocalizationString(language: String, key: String, with value: String)
}

class LocalizationCell: NSTableCellView {
    // MARK: - Outlets

    @IBOutlet private weak var valueTextField: NSTextField!

    // MARK: - Properties

    static let identifier = "LocalizationCell"

    weak var delegate: LocalizationCellDelegate?

    var language: String?

    var value: LocalizationString? {
        didSet {
            valueTextField.stringValue = value?.value ?? ""
            valueTextField.delegate = self
            setStateUI()
        }
    }

    private func setStateUI() {
        valueTextField.layer?.borderColor = valueTextField.stringValue.isEmpty ? NSColor.red.cgColor : NSColor.clear.cgColor
    }

    override func awakeFromNib() {
        super.awakeFromNib()

        valueTextField.wantsLayer = true
        valueTextField.layer?.borderWidth = 1.0
        valueTextField.layer?.cornerRadius = 0.0
    }
}

// MARK: - Delegate

extension LocalizationCell: NSTextFieldDelegate {
    func controlTextDidEndEditing(_: Notification) {
        guard let language = language, let value = value else {
            return
        }

<<<<<<< HEAD
=======
        setStateUI()
>>>>>>> 6f630a2e
        delegate?.userDidUpdateLocalizationString(language: language, key: value.key, with: valueTextField.stringValue)
    }
}<|MERGE_RESOLUTION|>--- conflicted
+++ resolved
@@ -54,10 +54,7 @@
             return
         }
 
-<<<<<<< HEAD
-=======
         setStateUI()
->>>>>>> 6f630a2e
         delegate?.userDidUpdateLocalizationString(language: language, key: value.key, with: valueTextField.stringValue)
     }
 }